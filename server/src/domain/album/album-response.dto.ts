--- conflicted
+++ resolved
@@ -20,12 +20,9 @@
   @ApiProperty({ type: 'integer' })
   assetCount!: number;
   lastModifiedAssetTimestamp?: Date;
-<<<<<<< HEAD
-  rules!: RuleResponseDto[];
-=======
   startDate?: Date;
   endDate?: Date;
->>>>>>> 5cd13227
+  rules!: RuleResponseDto[];
 }
 
 export const mapAlbum = (entity: AlbumEntity, withAssets: boolean): AlbumResponseDto => {

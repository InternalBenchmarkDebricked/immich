import { AlbumAssetCount, AlbumInfoOptions, IAlbumRepository } from '@app/domain';
import { Injectable } from '@nestjs/common';
import { InjectDataSource, InjectRepository } from '@nestjs/typeorm';
import { DataSource, FindOptionsOrder, FindOptionsRelations, In, IsNull, Not, Repository } from 'typeorm';
import { dataSource } from '../database.config';
import { AlbumEntity, AssetEntity } from '../entities';

@Injectable()
export class AlbumRepository implements IAlbumRepository {
  constructor(
    @InjectRepository(AssetEntity) private assetRepository: Repository<AssetEntity>,
    @InjectRepository(AlbumEntity) private repository: Repository<AlbumEntity>,
    @InjectDataSource() private dataSource: DataSource,
  ) {}

<<<<<<< HEAD
  getById(id: string): Promise<AlbumEntity | null> {
    return this.repository.findOne({
      where: {
        id,
      },
      relations: {
        owner: true,
        sharedUsers: true,
        assets: {
          exifInfo: true,
        },
        sharedLinks: true,
        rules: true,
      },
      order: {
        assets: {
          fileCreatedAt: 'DESC',
        },
      },
    });
=======
  getById(id: string, options: AlbumInfoOptions): Promise<AlbumEntity | null> {
    const relations: FindOptionsRelations<AlbumEntity> = {
      owner: true,
      sharedUsers: true,
      assets: false,
      sharedLinks: true,
    };

    const order: FindOptionsOrder<AlbumEntity> = {};

    if (options.withAssets) {
      relations.assets = {
        exifInfo: true,
      };

      order.assets = {
        fileCreatedAt: 'DESC',
      };
    }

    return this.repository.findOne({ where: { id }, relations, order });
>>>>>>> 19bbdebd
  }

  getByIds(ids: string[]): Promise<AlbumEntity[]> {
    return this.repository.find({
      where: {
        id: In(ids),
      },
      relations: {
        owner: true,
        sharedUsers: true,
        rules: true,
      },
    });
  }

  getByAssetId(ownerId: string, assetId: string): Promise<AlbumEntity[]> {
    return this.repository.find({
      where: { ownerId, assets: { id: assetId } },
      relations: { owner: true, sharedUsers: true, rules: true },
      order: { createdAt: 'DESC' },
    });
  }

  async getAssetCountForIds(ids: string[]): Promise<AlbumAssetCount[]> {
    // Guard against running invalid query when ids list is empty.
    if (!ids.length) {
      return [];
    }

    // Only possible with query builder because of GROUP BY.
    const countByAlbums = await this.repository
      .createQueryBuilder('album')
      .select('album.id')
      .addSelect('COUNT(albums_assets.assetsId)', 'asset_count')
      .leftJoin('albums_assets_assets', 'albums_assets', 'albums_assets.albumsId = album.id')
      .where('album.id IN (:...ids)', { ids })
      .groupBy('album.id')
      .getRawMany();

    return countByAlbums.map<AlbumAssetCount>((albumCount) => ({
      albumId: albumCount['album_id'],
      assetCount: Number(albumCount['asset_count']),
    }));
  }

  /**
   * Returns the album IDs that have an invalid thumbnail, when:
   *  - Thumbnail references an asset outside the album
   *  - Empty album still has a thumbnail set
   */
  async getInvalidThumbnail(): Promise<string[]> {
    // Using dataSource, because there is no direct access to albums_assets_assets.
    const albumHasAssets = this.dataSource
      .createQueryBuilder()
      .select('1')
      .from('albums_assets_assets', 'albums_assets')
      .where('"albums"."id" = "albums_assets"."albumsId"');

    const albumContainsThumbnail = albumHasAssets
      .clone()
      .andWhere('"albums"."albumThumbnailAssetId" = "albums_assets"."assetsId"');

    const albums = await this.repository
      .createQueryBuilder('albums')
      .select('albums.id')
      .where(`"albums"."albumThumbnailAssetId" IS NULL AND EXISTS (${albumHasAssets.getQuery()})`)
      .orWhere(`"albums"."albumThumbnailAssetId" IS NOT NULL AND NOT EXISTS (${albumContainsThumbnail.getQuery()})`)
      .getMany();

    return albums.map((album) => album.id);
  }

  getOwned(ownerId: string): Promise<AlbumEntity[]> {
    return this.repository.find({
      relations: { sharedUsers: true, sharedLinks: true, owner: true, rules: true },
      where: { ownerId },
      order: { createdAt: 'DESC' },
    });
  }

  /**
   * Get albums shared with and shared by owner.
   */
  getShared(ownerId: string): Promise<AlbumEntity[]> {
    return this.repository.find({
      relations: { sharedUsers: true, sharedLinks: true, owner: true, rules: true },
      where: [
        { sharedUsers: { id: ownerId } },
        { sharedLinks: { userId: ownerId } },
        { ownerId, sharedUsers: { id: Not(IsNull()) } },
      ],
      order: { createdAt: 'DESC' },
    });
  }

  /**
   * Get albums of owner that are _not_ shared
   */
  getNotShared(ownerId: string): Promise<AlbumEntity[]> {
    return this.repository.find({
      relations: { sharedUsers: true, sharedLinks: true, owner: true, rules: true },
      where: { ownerId, sharedUsers: { id: IsNull() }, sharedLinks: { id: IsNull() } },
      order: { createdAt: 'DESC' },
    });
  }

  async deleteAll(userId: string): Promise<void> {
    await this.repository.delete({ ownerId: userId });
  }

  getAll(): Promise<AlbumEntity[]> {
    return this.repository.find({
      relations: {
        owner: true,
      },
    });
  }

  async removeAsset(assetId: string): Promise<void> {
    // Using dataSource, because there is no direct access to albums_assets_assets.
    await this.dataSource
      .createQueryBuilder()
      .delete()
      .from('albums_assets_assets')
      .where('"albums_assets_assets"."assetsId" = :assetId', { assetId })
      .execute();
  }

  hasAsset(id: string, assetId: string): Promise<boolean> {
    return this.repository.exist({
      where: {
        id,
        assets: {
          id: assetId,
        },
      },
      relations: {
        assets: true,
      },
    });
  }

  async create(album: Partial<AlbumEntity>): Promise<AlbumEntity> {
    return this.save(album);
  }

  async update(album: Partial<AlbumEntity>): Promise<AlbumEntity> {
    return this.save(album);
  }

  async delete(album: AlbumEntity): Promise<void> {
    await this.repository.remove(album);
  }

  private async save(album: Partial<AlbumEntity>) {
    const { id } = await this.repository.save(album);
    return this.repository.findOneOrFail({
      where: { id },
      relations: {
        owner: true,
        sharedUsers: true,
        sharedLinks: true,
        assets: true,
        rules: true,
      },
    });
  }

  /**
   * Makes sure all thumbnails for albums are updated by:
   * - Removing thumbnails from albums without assets
   * - Removing references of thumbnails to assets outside the album
   * - Setting a thumbnail when none is set and the album contains assets
   *
   * @returns Amount of updated album thumbnails or undefined when unknown
   */
  async updateThumbnails(): Promise<number | undefined> {
    // Subquery for getting a new thumbnail.
    const newThumbnail = this.assetRepository
      .createQueryBuilder('assets')
      .select('albums_assets2.assetsId')
      .addFrom('albums_assets_assets', 'albums_assets2')
      .where('albums_assets2.assetsId = assets.id')
      .andWhere('albums_assets2.albumsId = "albums"."id"') // Reference to albums.id outside this query
      .orderBy('assets.fileCreatedAt', 'DESC')
      .limit(1);

    // Using dataSource, because there is no direct access to albums_assets_assets.
    const albumHasAssets = dataSource
      .createQueryBuilder()
      .select('1')
      .from('albums_assets_assets', 'albums_assets')
      .where('"albums"."id" = "albums_assets"."albumsId"');

    const albumContainsThumbnail = albumHasAssets
      .clone()
      .andWhere('"albums"."albumThumbnailAssetId" = "albums_assets"."assetsId"');

    const updateAlbums = this.repository
      .createQueryBuilder('albums')
      .update(AlbumEntity)
      .set({ albumThumbnailAssetId: () => `(${newThumbnail.getQuery()})` })
      .where(`"albums"."albumThumbnailAssetId" IS NULL AND EXISTS (${albumHasAssets.getQuery()})`)
      .orWhere(`"albums"."albumThumbnailAssetId" IS NOT NULL AND NOT EXISTS (${albumContainsThumbnail.getQuery()})`);

    const result = await updateAlbums.execute();

    return result.affected;
  }
}<|MERGE_RESOLUTION|>--- conflicted
+++ resolved
@@ -13,34 +13,13 @@
     @InjectDataSource() private dataSource: DataSource,
   ) {}
 
-<<<<<<< HEAD
-  getById(id: string): Promise<AlbumEntity | null> {
-    return this.repository.findOne({
-      where: {
-        id,
-      },
-      relations: {
-        owner: true,
-        sharedUsers: true,
-        assets: {
-          exifInfo: true,
-        },
-        sharedLinks: true,
-        rules: true,
-      },
-      order: {
-        assets: {
-          fileCreatedAt: 'DESC',
-        },
-      },
-    });
-=======
   getById(id: string, options: AlbumInfoOptions): Promise<AlbumEntity | null> {
     const relations: FindOptionsRelations<AlbumEntity> = {
       owner: true,
       sharedUsers: true,
       assets: false,
       sharedLinks: true,
+      rules: true,
     };
 
     const order: FindOptionsOrder<AlbumEntity> = {};
@@ -56,7 +35,6 @@
     }
 
     return this.repository.findOne({ where: { id }, relations, order });
->>>>>>> 19bbdebd
   }
 
   getByIds(ids: string[]): Promise<AlbumEntity[]> {

import {
  AuthService,
  DatabaseService,
  JobService,
  LibraryService,
  ONE_HOUR,
  OpenGraphTags,
  ServerInfoService,
  SharedLinkService,
  StorageService,
  SystemConfigService,
  WEB_ROOT_PATH,
} from '@app/domain';
import { ImmichLogger } from '@app/infra/logger';
import { Injectable } from '@nestjs/common';
import { Cron, CronExpression, Interval } from '@nestjs/schedule';
import { NextFunction, Request, Response } from 'express';
import { readFileSync } from 'fs';

const render = (index: string, meta: OpenGraphTags) => {
  const tags = `
    <meta name="description" content="${meta.description}" />

    <!-- Facebook Meta Tags -->
    <meta property="og:type" content="website" />
    <meta property="og:title" content="${meta.title}" />
    <meta property="og:description" content="${meta.description}" />
    ${meta.imageUrl ? `<meta property="og:image" content="${meta.imageUrl}" />` : ''}

    <!-- Twitter Meta Tags -->
    <meta name="twitter:card" content="summary_large_image" />
    <meta name="twitter:title" content="${meta.title}" />
    <meta name="twitter:description" content="${meta.description}" />

    ${meta.imageUrl ? `<meta name="twitter:image" content="${meta.imageUrl}" />` : ''}`;

  return index.replace('<!-- metadata:tags -->', tags);
};

@Injectable()
export class AppService {
  private logger = new ImmichLogger(AppService.name);

  constructor(
    private authService: AuthService,
    private configService: SystemConfigService,
    private jobService: JobService,
    private libraryService: LibraryService,
    private serverService: ServerInfoService,
    private sharedLinkService: SharedLinkService,
    private storageService: StorageService,
    private databaseService: DatabaseService,
  ) {}

  @Interval(ONE_HOUR.as('milliseconds'))
  async onVersionCheck() {
    await this.serverService.handleVersionCheck();
  }

  @Cron(CronExpression.EVERY_DAY_AT_MIDNIGHT)
  async onNightlyJob() {
    await this.jobService.handleNightlyJobs();
  }

  async init() {
    await this.databaseService.init();
    await this.configService.init();
    this.storageService.init();
<<<<<<< HEAD
    await this.serverService.handleVersionCheck();
=======
    await this.libraryService.init();
    await this.serverService.init();
>>>>>>> bf8e2966
    this.logger.log(`Feature Flags: ${JSON.stringify(await this.serverService.getFeatures(), null, 2)}`);
  }

  ssr(excludePaths: string[]) {
    let index = '';
    try {
      index = readFileSync(WEB_ROOT_PATH).toString();
    } catch (error: Error | any) {
      this.logger.warn('Unable to open `www/index.html, skipping SSR.');
    }

    return async (req: Request, res: Response, next: NextFunction) => {
      if (
        req.url.startsWith('/api') ||
        req.method.toLowerCase() !== 'get' ||
        excludePaths.find((item) => req.url.startsWith(item))
      ) {
        return next();
      }

      const targets = [
        {
          regex: /^\/share\/(.+)$/,
          onMatch: async (matches: RegExpMatchArray) => {
            const key = matches[1];
            const auth = await this.authService.validateSharedLink(key);
            return this.sharedLinkService.getMetadataTags(auth);
          },
        },
      ];

      let html = index;

      try {
        for (const { regex, onMatch } of targets) {
          const matches = req.url.match(regex);
          if (matches) {
            const meta = await onMatch(matches);
            if (meta) {
              html = render(index, meta);
            }

            break;
          }
        }
      } catch {}

      res.type('text/html').header('Cache-Control', 'no-store').send(html);
    };
  }
}<|MERGE_RESOLUTION|>--- conflicted
+++ resolved
@@ -66,12 +66,8 @@
     await this.databaseService.init();
     await this.configService.init();
     this.storageService.init();
-<<<<<<< HEAD
+    await this.libraryService.init();
     await this.serverService.handleVersionCheck();
-=======
-    await this.libraryService.init();
-    await this.serverService.init();
->>>>>>> bf8e2966
     this.logger.log(`Feature Flags: ${JSON.stringify(await this.serverService.getFeatures(), null, 2)}`);
   }
 

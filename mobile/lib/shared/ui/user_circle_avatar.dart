--- conflicted
+++ resolved
@@ -38,7 +38,6 @@
     return CircleAvatar(
       backgroundColor: user.avatarColor.toColor(isDarkTheme),
       radius: radius,
-<<<<<<< HEAD
       child: user.profileImagePath.isEmpty
           ? Text(
               user.firstName[0].toUpperCase(),
@@ -50,10 +49,6 @@
                         : Colors.white,
               ),
             )
-=======
-      child: user.profileImagePath == ""
-          ? textIcon
->>>>>>> 37ab37bf
           : ClipRRect(
               borderRadius: BorderRadius.circular(50),
               child: CachedNetworkImage(

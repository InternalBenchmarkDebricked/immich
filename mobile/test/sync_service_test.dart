import 'package:flutter/widgets.dart';
import 'package:flutter_test/flutter_test.dart';
import 'package:immich_mobile/shared/models/album.dart';
import 'package:immich_mobile/shared/models/asset.dart';
import 'package:immich_mobile/shared/models/etag.dart';
import 'package:immich_mobile/shared/models/exif_info.dart';
import 'package:immich_mobile/shared/models/logger_message.model.dart';
import 'package:immich_mobile/shared/models/store.dart';
import 'package:immich_mobile/shared/models/user.dart';
import 'package:immich_mobile/shared/services/hash.service.dart';
import 'package:immich_mobile/shared/services/immich_logger.service.dart';
import 'package:immich_mobile/shared/services/sync.service.dart';
import 'package:isar/isar.dart';
import 'package:mockito/mockito.dart';

void main() {
  Asset makeAsset({
    required String checksum,
    String? localId,
    String? remoteId,
    int ownerId = 590700560494856554, // hash of "1"
  }) {
    final DateTime date = DateTime(2000);
    return Asset(
      checksum: checksum,
      localId: localId,
      remoteId: remoteId,
      ownerId: ownerId,
      fileCreatedAt: date,
      fileModifiedAt: date,
      updatedAt: date,
      durationInSeconds: 0,
      type: AssetType.image,
      fileName: localId ?? remoteId ?? "",
      isFavorite: false,
      isArchived: false,
<<<<<<< HEAD
      thumbhash: null,
=======
      isTrashed: false,
      stackCount: 0,
>>>>>>> 36b3521b
    );
  }

  Isar loadDb() {
    return Isar.openSync(
      [
        ExifInfoSchema,
        AssetSchema,
        AlbumSchema,
        UserSchema,
        StoreValueSchema,
        LoggerMessageSchema,
        ETagSchema,
      ],
      maxSizeMiB: 256,
      directory: ".",
    );
  }

  group('Test SyncService grouped', () {
    late final Isar db;
    final MockHashService hs = MockHashService();
    final owner = User(
      id: "1",
      updatedAt: DateTime.now(),
      email: "a@b.c",
      firstName: "first",
      lastName: "last",
      isAdmin: false,
    );
    setUpAll(() async {
      WidgetsFlutterBinding.ensureInitialized();
      await Isar.initializeIsarCore(download: true);
      db = loadDb();
      ImmichLogger();
      db.writeTxnSync(() => db.clearSync());
      Store.init(db);
      await Store.put(StoreKey.currentUser, owner);
    });
    final List<Asset> initialAssets = [
      makeAsset(checksum: "a", remoteId: "0-1"),
      makeAsset(checksum: "b", remoteId: "2-1"),
      makeAsset(checksum: "c", localId: "1", remoteId: "1-1"),
      makeAsset(checksum: "d", localId: "2"),
      makeAsset(checksum: "e", localId: "3"),
    ];
    setUp(() {
      db.writeTxnSync(() {
        db.assets.clearSync();
        db.assets.putAllSync(initialAssets);
      });
    });
    test('test inserting existing assets', () async {
      SyncService s = SyncService(db, hs);
      final List<Asset> remoteAssets = [
        makeAsset(checksum: "a", remoteId: "0-1"),
        makeAsset(checksum: "b", remoteId: "2-1"),
        makeAsset(checksum: "c", remoteId: "1-1"),
      ];
      expect(db.assets.countSync(), 5);
      final bool c1 =
          await s.syncRemoteAssetsToDb(owner, _failDiff, (u) => remoteAssets);
      expect(c1, false);
      expect(db.assets.countSync(), 5);
    });

    test('test inserting new assets', () async {
      SyncService s = SyncService(db, hs);
      final List<Asset> remoteAssets = [
        makeAsset(checksum: "a", remoteId: "0-1"),
        makeAsset(checksum: "b", remoteId: "2-1"),
        makeAsset(checksum: "c", remoteId: "1-1"),
        makeAsset(checksum: "d", remoteId: "1-2"),
        makeAsset(checksum: "f", remoteId: "1-4"),
        makeAsset(checksum: "g", remoteId: "3-1"),
      ];
      expect(db.assets.countSync(), 5);
      final bool c1 =
          await s.syncRemoteAssetsToDb(owner, _failDiff, (u) => remoteAssets);
      expect(c1, true);
      expect(db.assets.countSync(), 7);
    });

    test('test syncing duplicate assets', () async {
      SyncService s = SyncService(db, hs);
      final List<Asset> remoteAssets = [
        makeAsset(checksum: "a", remoteId: "0-1"),
        makeAsset(checksum: "b", remoteId: "1-1"),
        makeAsset(checksum: "c", remoteId: "2-1"),
        makeAsset(checksum: "h", remoteId: "2-1b"),
        makeAsset(checksum: "i", remoteId: "2-1c"),
        makeAsset(checksum: "j", remoteId: "2-1d"),
      ];
      expect(db.assets.countSync(), 5);
      final bool c1 =
          await s.syncRemoteAssetsToDb(owner, _failDiff, (u) => remoteAssets);
      expect(c1, true);
      expect(db.assets.countSync(), 8);
      final bool c2 =
          await s.syncRemoteAssetsToDb(owner, _failDiff, (u) => remoteAssets);
      expect(c2, false);
      expect(db.assets.countSync(), 8);
      remoteAssets.removeAt(4);
      final bool c3 =
          await s.syncRemoteAssetsToDb(owner, _failDiff, (u) => remoteAssets);
      expect(c3, true);
      expect(db.assets.countSync(), 7);
      remoteAssets.add(makeAsset(checksum: "k", remoteId: "2-1e"));
      remoteAssets.add(makeAsset(checksum: "l", remoteId: "2-2"));
      final bool c4 =
          await s.syncRemoteAssetsToDb(owner, _failDiff, (u) => remoteAssets);
      expect(c4, true);
      expect(db.assets.countSync(), 9);
    });

    test('test efficient sync', () async {
      SyncService s = SyncService(db, hs);
      final List<Asset> toUpsert = [
        makeAsset(checksum: "a", remoteId: "0-1"), // changed
        makeAsset(checksum: "f", remoteId: "0-2"), // new
        makeAsset(checksum: "g", remoteId: "0-3"), // new
      ];
      toUpsert[0].isFavorite = true;
      final List<String> toDelete = ["2-1", "1-1"];
      final bool c = await s.syncRemoteAssetsToDb(
        owner,
        (user, since) async => (toUpsert, toDelete),
        (user) => throw Exception(),
      );
      expect(c, true);
      expect(db.assets.countSync(), 6);
    });
  });
}

Future<(List<Asset>?, List<String>?)> _failDiff(User user, DateTime time) =>
    Future.value((null, null));

class MockHashService extends Mock implements HashService {}<|MERGE_RESOLUTION|>--- conflicted
+++ resolved
@@ -34,12 +34,9 @@
       fileName: localId ?? remoteId ?? "",
       isFavorite: false,
       isArchived: false,
-<<<<<<< HEAD
-      thumbhash: null,
-=======
       isTrashed: false,
       stackCount: 0,
->>>>>>> 36b3521b
+      thumbhash: null,
     );
   }
 

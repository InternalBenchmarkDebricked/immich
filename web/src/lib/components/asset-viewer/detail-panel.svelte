--- conflicted
+++ resolved
@@ -227,19 +227,12 @@
           />
         </div>
       </div>
-<<<<<<< HEAD
-      {#if people.length > 0}
-        <div class="mt-2 flex flex-wrap gap-2">
-          {#each people as person, index (person.id)}
-            <div
-=======
 
       <div class="mt-2 flex flex-wrap gap-2">
         {#each people as person, index (person.id)}
           {#if showingHiddenPeople || !person.isHidden}
             <div
               class="w-[90px]"
->>>>>>> 1e99ba81
               role="button"
               tabindex={index}
               on:focus={() => ($boundingBoxesArray = people[index].faces)}
@@ -248,10 +241,6 @@
             >
               <a
                 href="/people/{person.id}?previousRoute={albumId ? `${AppRoute.ALBUMS}/${albumId}` : AppRoute.PHOTOS}"
-<<<<<<< HEAD
-                class="w-[90px] {!showingHiddenPeople && person.isHidden ? 'hidden' : ''}"
-=======
->>>>>>> 1e99ba81
                 on:click={() => dispatch('close-viewer')}
               >
                 <div class="relative">
@@ -286,15 +275,9 @@
                 {/if}
               </a>
             </div>
-<<<<<<< HEAD
-          {/each}
-        </div>
-      {/if}
-=======
           {/if}
         {/each}
       </div>
->>>>>>> 1e99ba81
     </section>
   {/if}
 

--- conflicted
+++ resolved
@@ -14,12 +14,9 @@
   import UserAPIKeyList from './user-api-key-list.svelte';
   import UserProfileSettings from './user-profile-settings.svelte';
   import { user } from '$lib/stores/user.store';
-<<<<<<< HEAD
   import { OpenSettingQueryParameterValue, QueryParameter } from '$lib/constants';
-=======
   import AppearanceSettings from './appearance-settings.svelte';
   import TrashSettings from './trash-settings.svelte';
->>>>>>> c5550349
 
   export let keys: APIKeyResponseDto[] = [];
   export let devices: AuthDeviceResponseDto[] = [];
